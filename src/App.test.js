import { render, screen } from '@testing-library/react';
<<<<<<< HEAD
import { translations } from './constants/index';
=======
import { translations } from './constants';
>>>>>>> 54921e52

jest.mock('./lib/firebase', () => ({
  signInWithGoogle: jest.fn(),
  signInWithGitHub: jest.fn(),
  registerWithEmail: jest.fn(),
  signUpOrSignIn: jest.fn(),
  signInWithEmail: jest.fn(),
  logOut: jest.fn(),
  auth: {}
}));

jest.mock('firebase/auth', () => ({
  onAuthStateChanged: (_auth, callback) => {
    callback(null);
    return () => {};
  }
}));

import App from './App';

test('shows login button and reminder when not authenticated', () => {
  render(<App />);
  const buttonElement = screen.getByTestId('login-button');
  expect(buttonElement).toBeInTheDocument();
  const reminder = screen.getByText(translations.zh.loginReminder);
  expect(reminder).toBeInTheDocument();
});<|MERGE_RESOLUTION|>--- conflicted
+++ resolved
@@ -1,9 +1,6 @@
 import { render, screen } from '@testing-library/react';
-<<<<<<< HEAD
 import { translations } from './constants/index';
-=======
-import { translations } from './constants';
->>>>>>> 54921e52
+
 
 jest.mock('./lib/firebase', () => ({
   signInWithGoogle: jest.fn(),
@@ -28,6 +25,10 @@
   render(<App />);
   const buttonElement = screen.getByTestId('login-button');
   expect(buttonElement).toBeInTheDocument();
-  const reminder = screen.getByText(translations.zh.loginReminder);
+  const reminder = screen.getByText(
+    
+    
+    
+    .zh.loginReminder);
   expect(reminder).toBeInTheDocument();
 });